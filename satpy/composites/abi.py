--- conflicted
+++ resolved
@@ -53,23 +53,15 @@
 
         c01, c02, c03 = projectables
 
-        # c02 = c02.sel(x=c01.coords['x'], y=c01.coords[
-        #               'y'], method='nearest', tolerance=0.1)
-
-
-        r = c02[::2, ::2]
+        r = c02
         b = c01
-<<<<<<< HEAD
-        r.coords['x'] = b.coords['x']
+	r.coords['x'] = b.coords['x']
         r.coords['y'] = b.coords['y']
         r.data = r.data.rechunk(b.chunks)
-        g = (c01 + r) / 2 * 0.93 + 0.07 * c03
+        g = simulated_green(c01, c02, c03)
         g.attrs = b.attrs
         g.coords['t'] = b.coords['t']
         del g.attrs['wavelength']
-=======
-        g = simulated_green(c01, c02, c03)
->>>>>>> ee8934aa
 
         return super(TrueColor2km, self).__call__((r, g, b), **info)
 
