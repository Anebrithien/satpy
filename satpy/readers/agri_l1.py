#!/usr/bin/env python
# -*- coding: utf-8 -*-
# Copyright (c) 2022 Satpy developers
#
# This file is part of satpy.
#
# satpy is free software: you can redistribute it and/or modify it under the
# terms of the GNU General Public License as published by the Free Software
# Foundation, either version 3 of the License, or (at your option) any later
# version.
#
# satpy is distributed in the hope that it will be useful, but WITHOUT ANY
# WARRANTY; without even the implied warranty of MERCHANTABILITY or FITNESS FOR
# A PARTICULAR PURPOSE.  See the GNU General Public License for more details.
#
# You should have received a copy of the GNU General Public License along with
# satpy.  If not, see <http://www.gnu.org/licenses/>.
"""Advanced Geostationary Radiation Imager reader for the Level_1 HDF format.

The files read by this reader are described in the official Real Time Data Service:

    http://fy4.nsmc.org.cn/data/en/data/realtime.html

"""

import logging

from satpy.readers._geos_area import get_area_definition, get_area_extent
from satpy.readers.fy4_base import RESOLUTION_LIST, FY4Base

logger = logging.getLogger(__name__)


class HDF_AGRI_L1(FY4Base):
    """AGRI l1 file handler."""

    def __init__(self, filename, filename_info, filetype_info):
        """Init filehandler."""
        super(HDF_AGRI_L1, self).__init__(filename, filename_info, filetype_info)
        self.sensor = 'AGRI'

    def get_dataset(self, dataset_id, ds_info):
        """Load a dataset."""
        ds_name = dataset_id['name']
        logger.debug('Reading in get_dataset %s.', ds_name)
        file_key = ds_info.get('file_key', ds_name)
        if self.PLATFORM_ID == 'FY-4B':
            if self.CHANS_ID in file_key:
                file_key = f'Data/{file_key}'
            elif self.SUN_ID in file_key or self.SAT_ID in file_key:
                file_key = f'Navigation/{file_key}'
        data = self.get(file_key)
        if data.ndim >= 2:
            data = data.rename({data.dims[-2]: 'y', data.dims[-1]: 'x'})
        data = self.calibrate(data, ds_info, ds_name, file_key)

        self.adjust_attrs(data, ds_info)

        return data

    def adjust_attrs(self, data, ds_info):
        """Adjust the attrs of the data."""
        satname = self.PLATFORM_NAMES.get(self['/attr/Satellite Name'], self['/attr/Satellite Name'])
        data.attrs.update({'platform_name': satname,
                           'sensor': self['/attr/Sensor Identification Code'].lower(),
                           'orbital_parameters': {
                               'satellite_nominal_latitude': self['/attr/NOMCenterLat'].item(),
                               'satellite_nominal_longitude': self['/attr/NOMCenterLon'].item(),
                               'satellite_nominal_altitude': self['/attr/NOMSatHeight'].item()}})
        data.attrs.update(ds_info)
        # remove attributes that could be confusing later
        data.attrs.pop('FillValue', None)
        data.attrs.pop('Intercept', None)
        data.attrs.pop('Slope', None)

<<<<<<< HEAD
=======
    def calibrate(self, data, ds_info, ds_name, file_key):
        """Calibrate the data."""
        # Check if calibration is present, if not assume dataset is an angle
        calibration = ds_info.get('calibration')
        # Return raw data in case of counts or no calibration
        if calibration in ('counts', None):
            data.attrs['units'] = ds_info['units']
            ds_info['valid_range'] = data.attrs['valid_range']
        elif calibration == 'reflectance':
            channel_index = int(file_key[-2:]) - 1
            data = self.calibrate_to_reflectance(data, channel_index, ds_info)

        elif calibration == 'brightness_temperature':
            data = self.calibrate_to_bt(data, ds_info, ds_name)
        elif calibration == 'radiance':
            raise NotImplementedError("Calibration to radiance is not supported.")
        # Apply range limits, but not for counts or we convert to float!
        if calibration not in ['counts', None]:
            data = data.where((data >= min(data.attrs['valid_range'])) &
                              (data <= max(data.attrs['valid_range'])))
        else:
            data.attrs['_FillValue'] = data.attrs['FillValue'].item()
        if calibration is None:
            data = data.where(data != data.attrs['_FillValue'])
        return data

    def calibrate_to_reflectance(self, data, channel_index, ds_info):
        """Calibrate to reflectance [%]."""
        logger.debug("Calibrating to reflectances")
        # using the corresponding SCALE and OFFSET
        cal_coef = 'CALIBRATION_COEF(SCALE+OFFSET)'
        num_channel = self.get(cal_coef).shape[0]
        if num_channel == 1:
            # only channel_2, resolution = 500 m
            channel_index = 0
        data.attrs['scale_factor'] = self.get(cal_coef)[channel_index, 0].values.item()
        data.attrs['add_offset'] = self.get(cal_coef)[channel_index, 1].values.item()
        data = scale(data, data.attrs['scale_factor'], data.attrs['add_offset'])
        data *= 100
        ds_info['valid_range'] = (data.attrs['valid_range'] * data.attrs['scale_factor'] + data.attrs['add_offset'])
        ds_info['valid_range'] = ds_info['valid_range'] * 100
        return data

    def calibrate_to_bt(self, data, ds_info, ds_name):
        """Calibrate to Brightness Temperatures [K]."""
        logger.debug("Calibrating to brightness_temperature")
        lut_key = ds_info.get('lut_key', ds_name)
        lut = self.get(lut_key)
        # the value of dn is the index of brightness_temperature
        data = apply_lut(data, lut)
        ds_info['valid_range'] = lut.attrs['valid_range']
        return data

>>>>>>> b87f47fd
    def get_area_def(self, key):
        """Get the area definition."""
        # Coordination Group for Meteorological Satellites LRIT/HRIT Global Specification
        # https://www.cgms-info.org/documents/cgms-lrit-hrit-global-specification-(v2-8-of-30-oct-2013).pdf
        res = key['resolution']
        pdict = {}
        pdict['coff'] = self._COFF_list[RESOLUTION_LIST.index(res)]
        pdict['loff'] = self._LOFF_list[RESOLUTION_LIST.index(res)]
        pdict['cfac'] = self._CFAC_list[RESOLUTION_LIST.index(res)]
        pdict['lfac'] = self._LFAC_list[RESOLUTION_LIST.index(res)]
        if self.PLATFORM_ID == 'FY-4A':
            pdict['a'] = self.file_content['/attr/dEA'] * 1e3  # equator radius (m)
        else:
            pdict['a'] = self.file_content['/attr/dEA']  # equator radius (m)
        pdict['b'] = pdict['a'] * (1 - 1 / self.file_content['/attr/dObRecFlat'])  # polar radius (m)
        pdict['h'] = self.file_content['/attr/NOMSatHeight']  # the altitude of satellite (m)
        if self.PLATFORM_ID == 'FY-4B':
            pdict['h'] = pdict['h'] - pdict['a']

        pdict['ssp_lon'] = self.file_content['/attr/NOMCenterLon']
        pdict['nlines'] = self.file_content['/attr/RegLength']
        pdict['ncols'] = self.file_content['/attr/RegWidth']

        pdict['scandir'] = 'S2N'

        pdict['a_desc'] = "AGRI {} area".format(self.filename_info['observation_type'])

        pdict['a_name'] = f'{self.filename_info["observation_type"]}_{res}'
        pdict['p_id'] = f'{self.PLATFORM_ID}, {res}m'

        pdict['coff'] = pdict['coff'] + 0.5
        pdict['nlines'] = pdict['nlines'] - 1
        pdict['ncols'] = pdict['ncols'] - 1
        pdict['loff'] = (pdict['loff'] - self.file_content['/attr/End Line Number'] + 0.5)
        area_extent = get_area_extent(pdict)
        area_extent = (area_extent[0], area_extent[1], area_extent[2], area_extent[3])

        pdict['nlines'] = pdict['nlines'] + 1
        pdict['ncols'] = pdict['ncols'] + 1
        area = get_area_definition(pdict, area_extent)

<<<<<<< HEAD
        return area
=======
        return area

    @property
    def start_time(self):
        """Get the start time."""
        start_time = self['/attr/Observing Beginning Date'] + 'T' + self['/attr/Observing Beginning Time'] + 'Z'
        try:
            return datetime.strptime(start_time, '%Y-%m-%dT%H:%M:%S.%fZ')
        except ValueError:
            return datetime.strptime(start_time, '%Y-%m-%dT%H:%M:%SZ')

    @property
    def end_time(self):
        """Get the end time."""
        end_time = self['/attr/Observing Ending Date'] + 'T' + self['/attr/Observing Ending Time'] + 'Z'
        try:
            return datetime.strptime(end_time, '%Y-%m-%dT%H:%M:%S.%fZ')
        except ValueError:
            return datetime.strptime(end_time, '%Y-%m-%dT%H:%M:%SZ')
>>>>>>> b87f47fd
<|MERGE_RESOLUTION|>--- conflicted
+++ resolved
@@ -73,8 +73,6 @@
         data.attrs.pop('Intercept', None)
         data.attrs.pop('Slope', None)
 
-<<<<<<< HEAD
-=======
     def calibrate(self, data, ds_info, ds_name, file_key):
         """Calibrate the data."""
         # Check if calibration is present, if not assume dataset is an angle
@@ -128,53 +126,6 @@
         ds_info['valid_range'] = lut.attrs['valid_range']
         return data
 
->>>>>>> b87f47fd
-    def get_area_def(self, key):
-        """Get the area definition."""
-        # Coordination Group for Meteorological Satellites LRIT/HRIT Global Specification
-        # https://www.cgms-info.org/documents/cgms-lrit-hrit-global-specification-(v2-8-of-30-oct-2013).pdf
-        res = key['resolution']
-        pdict = {}
-        pdict['coff'] = self._COFF_list[RESOLUTION_LIST.index(res)]
-        pdict['loff'] = self._LOFF_list[RESOLUTION_LIST.index(res)]
-        pdict['cfac'] = self._CFAC_list[RESOLUTION_LIST.index(res)]
-        pdict['lfac'] = self._LFAC_list[RESOLUTION_LIST.index(res)]
-        if self.PLATFORM_ID == 'FY-4A':
-            pdict['a'] = self.file_content['/attr/dEA'] * 1e3  # equator radius (m)
-        else:
-            pdict['a'] = self.file_content['/attr/dEA']  # equator radius (m)
-        pdict['b'] = pdict['a'] * (1 - 1 / self.file_content['/attr/dObRecFlat'])  # polar radius (m)
-        pdict['h'] = self.file_content['/attr/NOMSatHeight']  # the altitude of satellite (m)
-        if self.PLATFORM_ID == 'FY-4B':
-            pdict['h'] = pdict['h'] - pdict['a']
-
-        pdict['ssp_lon'] = self.file_content['/attr/NOMCenterLon']
-        pdict['nlines'] = self.file_content['/attr/RegLength']
-        pdict['ncols'] = self.file_content['/attr/RegWidth']
-
-        pdict['scandir'] = 'S2N'
-
-        pdict['a_desc'] = "AGRI {} area".format(self.filename_info['observation_type'])
-
-        pdict['a_name'] = f'{self.filename_info["observation_type"]}_{res}'
-        pdict['p_id'] = f'{self.PLATFORM_ID}, {res}m'
-
-        pdict['coff'] = pdict['coff'] + 0.5
-        pdict['nlines'] = pdict['nlines'] - 1
-        pdict['ncols'] = pdict['ncols'] - 1
-        pdict['loff'] = (pdict['loff'] - self.file_content['/attr/End Line Number'] + 0.5)
-        area_extent = get_area_extent(pdict)
-        area_extent = (area_extent[0], area_extent[1], area_extent[2], area_extent[3])
-
-        pdict['nlines'] = pdict['nlines'] + 1
-        pdict['ncols'] = pdict['ncols'] + 1
-        area = get_area_definition(pdict, area_extent)
-
-<<<<<<< HEAD
-        return area
-=======
-        return area
-
     @property
     def start_time(self):
         """Get the start time."""
@@ -191,5 +142,4 @@
         try:
             return datetime.strptime(end_time, '%Y-%m-%dT%H:%M:%S.%fZ')
         except ValueError:
-            return datetime.strptime(end_time, '%Y-%m-%dT%H:%M:%SZ')
->>>>>>> b87f47fd
+            return datetime.strptime(end_time, '%Y-%m-%dT%H:%M:%SZ')