#!/usr/bin/env python
# -*- coding: utf-8 -*-
# Copyright (c) 2010-2014, 2017.

# SMHI,
# Folkborgsvägen 1,
# Norrköping,
# Sweden

# Author(s):

#   Martin Raspaud <martin.raspaud@smhi.se>
#   Ronald Scheirer <ronald.scheirer@smhi.se>
#   Adam Dybbroe <adam.dybbroe@smhi.se>

# This file is part of satpy.

# satpy is free software: you can redistribute it and/or modify it under the
# terms of the GNU General Public License as published by the Free Software
# Foundation, either version 3 of the License, or (at your option) any later
# version.

# satpy is distributed in the hope that it will be useful, but WITHOUT ANY
# WARRANTY; without even the implied warranty of MERCHANTABILITY or FITNESS FOR
# A PARTICULAR PURPOSE.  See the GNU General Public License for more details.

# You should have received a copy of the GNU General Public License along with
# satpy.  If not, see <http://www.gnu.org/licenses/>.

"""Interface to Modis level 1b format.
http://www.icare.univ-lille1.fr/wiki/index.php/MODIS_geolocation
http://www.sciencedirect.com/science?_ob=MiamiImageURL&_imagekey=B6V6V-4700BJP-\
3-27&_cdi=5824&_user=671124&_check=y&_orig=search&_coverDate=11%2F30%2F2002&vie\
w=c&wchp=dGLzVlz-zSkWz&md5=bac5bc7a4f08007722ae793954f1dd63&ie=/sdarticle.pdf
"""

import logging
from datetime import datetime

import numpy as np
from pyhdf.error import HDF4Error
from pyhdf.SD import SD

<<<<<<< HEAD
import dask.array as da
import xarray as xr
from pyresample import geometry
from satpy.config import CONFIG_PATH
=======
>>>>>>> ed7c0189
from satpy.dataset import Dataset, DatasetID
from satpy.readers.file_handlers import BaseFileHandler

logger = logging.getLogger(__name__)


class HDFEOSFileReader(BaseFileHandler):

    def __init__(self, filename, filename_info, filetype_info):
        self.filename = filename
        try:
            self.sd = SD(str(self.filename))
        except HDF4Error as err:
            raise ValueError("Could not load data from " + str(self.filename)
                             + ": " + str(err))
        self.metadata = self.read_mda(self.sd.attributes()['CoreMetadata.0'])
        self.metadata.update(self.read_mda(
            self.sd.attributes()['StructMetadata.0']))
        self.metadata.update(self.read_mda(
            self.sd.attributes()['ArchiveMetadata.0']))

    @property
    def start_time(self):
        date = (self.metadata['INVENTORYMETADATA']['RANGEDATETIME']['RANGEBEGINNINGDATE']['VALUE'] + ' ' +
                self.metadata['INVENTORYMETADATA']['RANGEDATETIME']['RANGEBEGINNINGTIME']['VALUE'])
        return datetime.strptime(date, '%Y-%m-%d %H:%M:%S.%f')

    @property
    def end_time(self):
        date = (self.metadata['INVENTORYMETADATA']['RANGEDATETIME']['RANGEENDINGDATE']['VALUE'] + ' ' +
                self.metadata['INVENTORYMETADATA']['RANGEDATETIME']['RANGEENDINGTIME']['VALUE'])
        return datetime.strptime(date, '%Y-%m-%d %H:%M:%S.%f')

    def read_mda(self, attribute):
        lines = attribute.split('\n')
        mda = {}
        current_dict = mda
        path = []
        for line in lines:
            if not line:
                continue
            if line == 'END':
                break
            key, val = line.split('=')
            key = key.strip()
            val = val.strip()
            try:
                val = eval(val)
            except NameError:
                pass
            if key in ['GROUP', 'OBJECT']:
                new_dict = {}
                path.append(val)
                current_dict[val] = new_dict
                current_dict = new_dict
            elif key in ['END_GROUP', 'END_OBJECT']:
                if val != path[-1]:
                    raise SyntaxError
                path = path[:-1]
                current_dict = mda
                for item in path:
                    current_dict = current_dict[item]
            elif key in ['CLASS', 'NUM_VAL']:
                pass
            else:
                current_dict[key] = val
        return mda


class HDFEOSGeoReader(HDFEOSFileReader):

    def __init__(self, filename, filename_info, filetype_info):
        HDFEOSFileReader.__init__(self, filename, filename_info, filetype_info)

        ds = self.metadata['INVENTORYMETADATA'][
            'COLLECTIONDESCRIPTIONCLASS']['SHORTNAME']['VALUE']
        if ds.endswith('D03'):
            self.resolution = 1000
        else:
            self.resolution = 5000
        self.cache = {}
        self.cache[250] = {}
        self.cache[250]['lons'] = None
        self.cache[250]['lats'] = None

        self.cache[500] = {}
        self.cache[500]['lons'] = None
        self.cache[500]['lats'] = None

        self.cache[1000] = {}
        self.cache[1000]['lons'] = None
        self.cache[1000]['lats'] = None

    def get_dataset(self, key, info, out=None, xslice=None, yslice=None):
        """Get the dataset designated by *key*."""
        if key.name in ['solar_zenith_angle', 'solar_azimuth_angle',
                        'satellite_zenith_angle', 'satellite_azimuth_angle']:

            if key.name == 'solar_zenith_angle':
                var = self.sd.select('SolarZenith')
            if key.name == 'solar_azimuth_angle':
                var = self.sd.select('SolarAzimuth')
            if key.name == 'satellite_zenith_angle':
                var = self.sd.select('SensorZenith')
            if key.name == 'satellite_azimuth_angle':
                var = self.sd.select('SensorAzimuth')

            mask = var[:] == var._FillValue
            data = np.ma.masked_array(var[:] * var.scale_factor, mask=mask)

        elif key.name not in ['longitude', 'latitude']:
            return

        if (self.cache[key.resolution]['lons'] is None or
                self.cache[key.resolution]['lats'] is None):

            lons_id = DatasetID('longitude',
                                resolution=key.resolution)
            lats_id = DatasetID('latitude',
                                resolution=key.resolution)

            lons, lats = self.load(
                [lons_id, lats_id], interpolate=False, raw=True)
            if key.resolution != self.resolution:
                from geotiepoints.geointerpolator import GeoInterpolator
                lons, lats = self._interpolate([lons, lats],
                                               self.resolution,
                                               lons_id.resolution,
                                               GeoInterpolator)
                lons = np.ma.masked_invalid(np.ascontiguousarray(lons))
                lats = np.ma.masked_invalid(np.ascontiguousarray(lats))
            self.cache[key.resolution]['lons'] = lons
            self.cache[key.resolution]['lats'] = lats

        if key.name == 'latitude':
<<<<<<< HEAD
            data = self.cache['lats'].filled(np.nan)
            # return Dataset(self.cache['lats'], id=key, **info)
        else:
            data = self.cache['lons'].filled(np.nan)
            # return Dataset(self.cache['lons'], id=key, **info)

        data = xr.DataArray(da.from_array(data, chunks=(1000, 1000)),
                            dims=['y', 'x'])
        data.attrs = info
        return data
=======
            return Dataset(self.cache[key.resolution]['lats'], id=key, **info)
        else:
            return Dataset(self.cache[key.resolution]['lons'], id=key, **info)
>>>>>>> ed7c0189

    def load(self, keys, interpolate=True, raw=False):
        """Load the data."""
        projectables = []
        for key in keys:
            dataset = self.sd.select(key.name.capitalize())
            fill_value = dataset.attributes()["_FillValue"]
            try:
                scale_factor = dataset.attributes()["scale_factor"]
            except KeyError:
                scale_factor = 1
            data = np.ma.masked_equal(dataset.get(), fill_value) * scale_factor

            # TODO: interpolate if needed
            if (key.resolution is not None and
                    key.resolution < self.resolution and
                    interpolate):
                data = self._interpolate(data, self.resolution, key.resolution)
            if not raw:
                data = data.filled(np.nan)
                data = xr.DataArray(da.from_array(data, chunks=(1000, 1000)),
                                    dims=['y', 'x'])
            projectables.append(data)

        return projectables

    @staticmethod
    def _interpolate(data, coarse_resolution, resolution, interpolator=None):
        if resolution == coarse_resolution:
            return data

        if interpolator is None:
            from geotiepoints.interpolator import Interpolator
            interpolator = Interpolator

        logger.debug("Interpolating from " + str(coarse_resolution)
                     + " to " + str(resolution))

        if isinstance(data, (tuple, list, set)):
            lines = data[0].shape[0]
        else:
            lines = data.shape[0]

        if coarse_resolution == 5000:
            coarse_cols = np.arange(2, 1354, 5)
            lines *= 5
            coarse_rows = np.arange(2, lines, 5)

        elif coarse_resolution == 1000:
            coarse_cols = np.arange(1354)
            coarse_rows = np.arange(lines)

        if resolution == 1000:
            fine_cols = np.arange(1354)
            fine_rows = np.arange(lines)
            chunk_size = 10
        elif resolution == 500:
            fine_cols = np.arange(1354 * 2) / 2.0
            fine_rows = (np.arange(lines * 2) - 0.5) / 2.0
            chunk_size = 20
        elif resolution == 250:
            fine_cols = np.arange(1354 * 4) / 4.0
            fine_rows = (np.arange(lines * 4) - 1.5) / 4.0
            chunk_size = 40

        along_track_order = 1
        cross_track_order = 3

        satint = interpolator(data,
                              (coarse_rows, coarse_cols),
                              (fine_rows, fine_cols),
                              along_track_order,
                              cross_track_order,
                              chunk_size=chunk_size)

        satint.fill_borders("y", "x")
        return satint.interpolate()


class HDFEOSBandReader(HDFEOSFileReader):

    res = {"1": 1000,
           "Q": 250,
           "H": 500}

    def __init__(self, filename, filename_info, filetype_info):
        HDFEOSFileReader.__init__(self, filename, filename_info, filetype_info)

        ds = self.metadata['INVENTORYMETADATA'][
            'COLLECTIONDESCRIPTIONCLASS']['SHORTNAME']['VALUE']
        self.resolution = self.res[ds[-3]]

    def get_dataset(self, key, info):
        """Read data from file and return the corresponding projectables.
        """
        datadict = {
            1000: ['EV_250_Aggr1km_RefSB',
                   'EV_500_Aggr1km_RefSB',
                   'EV_1KM_RefSB',
                   'EV_1KM_Emissive'],
            500: ['EV_250_Aggr500_RefSB',
                  'EV_500_RefSB'],
            250: ['EV_250_RefSB']}

        platform_name = self.metadata['INVENTORYMETADATA']['ASSOCIATEDPLATFORMINSTRUMENTSENSOR'][
            'ASSOCIATEDPLATFORMINSTRUMENTSENSORCONTAINER']['ASSOCIATEDPLATFORMSHORTNAME']['VALUE']

        info.update({'platform_name': 'EOS-' + platform_name})
        info.update({'sensor': 'modis'})

        if self.resolution != key.resolution:
            return

        datasets = datadict[self.resolution]

        for dataset in datasets:
            subdata = self.sd.select(dataset)
            band_names = subdata.attributes()["band_names"].split(",")

            # get the relative indices of the desired channel
            try:
                index = band_names.index(key.name)
            except ValueError:
                continue
            uncertainty = self.sd.select(dataset + "_Uncert_Indexes")
            if dataset.endswith('Emissive'):
                array = calibrate_tb(subdata, uncertainty, [index], band_names)
            else:
                array = calibrate_refl(subdata, uncertainty, [index])
            projectable = xr.DataArray(da.from_array(array[0].filled(np.nan),
                                                     chunks=(1000, 1000)),
                                       dims=['y', 'x'])
            projectable.attrs = info

            # if ((platform_name == 'Aqua' and key.name in ["6", "27", "36"]) or
            #         (platform_name == 'Terra' and key.name in ["29"])):
            #     height, width = projectable.shape
            #     row_indices = projectable.mask.sum(1) == width
            #     if row_indices.sum() != height:
            #         projectable.mask[row_indices, :] = True

            # Get the orbit number
            # if not satscene.orbit:
            #     mda = self.data.attributes()["CoreMetadata.0"]
            #     orbit_idx = mda.index("ORBITNUMBER")
            #     satscene.orbit = mda[orbit_idx + 111:orbit_idx + 116]

            # Get the geolocation
            # if resolution != 1000:
            #    logger.warning("Cannot load geolocation at this resolution (yet).")
            #    return

            # Trimming out dead sensor lines (detectors) on terra:
            # (in addition channel 27, 30, 34, 35, and 36 are nosiy)
            # if satscene.satname == "terra":
            #     for band in ["29"]:
            #         if not satscene[band].is_loaded() or satscene[band].data.mask.all():
            #             continue
            #         width = satscene[band].data.shape[1]
            #         height = satscene[band].data.shape[0]
            #         indices = satscene[band].data.mask.sum(1) < width
            #         if indices.sum() == height:
            #             continue
            #         satscene[band] = satscene[band].data[indices, :]
            #         satscene[band].area = geometry.SwathDefinition(
            #             lons=satscene[band].area.lons[indices, :],
            #             lats=satscene[band].area.lats[indices, :])
            return projectable

    # These have to be interpolated...
    def get_height(self):
        return self.data.select("Height")

    def get_sunz(self):
        return self.data.select("SolarZenith")

    def get_suna(self):
        return self.data.select("SolarAzimuth")

    def get_satz(self):
        return self.data.select("SensorZenith")

    def get_sata(self):
        return self.data.select("SensorAzimuth")


def calibrate_refl(subdata, uncertainty, indices):
    """Calibration for reflective channels.
    """

    array = np.vstack(np.expand_dims(subdata[idx, :, :], 0) for idx in indices)
    valid_range = subdata.attributes()["valid_range"]
    array = np.ma.masked_outside(array,
                                 valid_range[0],
                                 valid_range[1],
                                 copy=False)
    array = np.ma.masked_where(
        (uncertainty.get()[indices, :, :] >= 15), array, False)

    array = array * np.float32(1.0)
    offsets = np.array(subdata.attributes()["reflectance_offsets"],
                       dtype=np.float32)[indices]
    scales = np.array(subdata.attributes()["reflectance_scales"],
                      dtype=np.float32)[indices]
    dims = (len(indices), 1, 1)
    array = (array - offsets.reshape(dims)) * scales.reshape(dims) * 100

    return array


def calibrate_tb(subdata, uncertainty, indices, band_names):
    """Calibration for the emissive channels.
    """

    array = np.vstack(np.expand_dims(subdata[idx, :, :], 0) for idx in indices)
    valid_range = subdata.attributes()["valid_range"]
    array = np.ma.masked_outside(array,
                                 valid_range[0],
                                 valid_range[1],
                                 copy=False)
    array = np.ma.masked_where(
        (uncertainty.get()[indices, :, :] >= 15), array, False)
    offsets = np.array(subdata.attributes()["radiance_offsets"],
                       dtype=np.float32)[indices]
    scales = np.array(subdata.attributes()["radiance_scales"],
                      dtype=np.float32)[indices]

    #- Planck constant (Joule second)
    h__ = np.float32(6.6260755e-34)

    #- Speed of light in vacuum (meters per second)
    c__ = np.float32(2.9979246e+8)

    #- Boltzmann constant (Joules per Kelvin)
    k__ = np.float32(1.380658e-23)

    #- Derived constants
    c_1 = 2 * h__ * c__ * c__
    c_2 = (h__ * c__) / k__

    #- Effective central wavenumber (inverse centimeters)
    cwn = np.array([
        2.641775E+3, 2.505277E+3, 2.518028E+3, 2.465428E+3,
        2.235815E+3, 2.200346E+3, 1.477967E+3, 1.362737E+3,
        1.173190E+3, 1.027715E+3, 9.080884E+2, 8.315399E+2,
        7.483394E+2, 7.308963E+2, 7.188681E+2, 7.045367E+2],
        dtype=np.float32)

    #- Temperature correction slope (no units)
    tcs = np.array([
        9.993411E-1, 9.998646E-1, 9.998584E-1, 9.998682E-1,
        9.998819E-1, 9.998845E-1, 9.994877E-1, 9.994918E-1,
        9.995495E-1, 9.997398E-1, 9.995608E-1, 9.997256E-1,
        9.999160E-1, 9.999167E-1, 9.999191E-1, 9.999281E-1],
        dtype=np.float32)

    #- Temperature correction intercept (Kelvin)
    tci = np.array([
        4.770532E-1, 9.262664E-2, 9.757996E-2, 8.929242E-2,
        7.310901E-2, 7.060415E-2, 2.204921E-1, 2.046087E-1,
        1.599191E-1, 8.253401E-2, 1.302699E-1, 7.181833E-2,
        1.972608E-2, 1.913568E-2, 1.817817E-2, 1.583042E-2],
        dtype=np.float32)

    # Transfer wavenumber [cm^(-1)] to wavelength [m]
    cwn = 1 / (cwn * 100)

    # Some versions of the modis files do not contain all the bands.
    emmissive_channels = ["20", "21", "22", "23", "24", "25", "27", "28", "29",
                          "30", "31", "32", "33", "34", "35", "36"]
    current_channels = [i for i, band in enumerate(emmissive_channels)
                        if band in band_names]
    global_indices = list(np.array(current_channels)[indices])

    dims = (len(indices), 1, 1)
    cwn = cwn[global_indices].reshape(dims)
    tcs = tcs[global_indices].reshape(dims)
    tci = tci[global_indices].reshape(dims)

    tmp = (array - offsets.reshape(dims)) * scales.reshape(dims)
    tmp = c_2 / (cwn * np.ma.log(c_1 / (1000000 * tmp * cwn ** 5) + 1))
    array = (tmp - tci) / tcs
    return array


if __name__ == '__main__':
    from satpy.utils import debug_on
    debug_on()
    br = HDFEOSBandReader(
        '/data/temp/Martin.Raspaud/MYD021km_A16220_130933_2016220132537.hdf')
    gr = HDFEOSGeoReader(
        '/data/temp/Martin.Raspaud/MYD03_A16220_130933_2016220132537.hdf')<|MERGE_RESOLUTION|>--- conflicted
+++ resolved
@@ -41,13 +41,8 @@
 from pyhdf.error import HDF4Error
 from pyhdf.SD import SD
 
-<<<<<<< HEAD
 import dask.array as da
 import xarray as xr
-from pyresample import geometry
-from satpy.config import CONFIG_PATH
-=======
->>>>>>> ed7c0189
 from satpy.dataset import Dataset, DatasetID
 from satpy.readers.file_handlers import BaseFileHandler
 
@@ -157,8 +152,10 @@
 
             mask = var[:] == var._FillValue
             data = np.ma.masked_array(var[:] * var.scale_factor, mask=mask)
-
-        elif key.name not in ['longitude', 'latitude']:
+            data = data.filled(np.nan)
+            return xr.DataArray(da.from_array(data, chunks=(1000, 1000)),
+                                dims=['y', 'x'])
+        if key.name not in ['longitude', 'latitude']:
             return
 
         if (self.cache[key.resolution]['lons'] is None or
@@ -183,22 +180,14 @@
             self.cache[key.resolution]['lats'] = lats
 
         if key.name == 'latitude':
-<<<<<<< HEAD
-            data = self.cache['lats'].filled(np.nan)
-            # return Dataset(self.cache['lats'], id=key, **info)
+            data = self.cache[key.resolution]['lats'].filled(np.nan)
         else:
-            data = self.cache['lons'].filled(np.nan)
-            # return Dataset(self.cache['lons'], id=key, **info)
+            data = self.cache[key.resolution]['lons'].filled(np.nan)
 
         data = xr.DataArray(da.from_array(data, chunks=(1000, 1000)),
                             dims=['y', 'x'])
         data.attrs = info
         return data
-=======
-            return Dataset(self.cache[key.resolution]['lats'], id=key, **info)
-        else:
-            return Dataset(self.cache[key.resolution]['lons'], id=key, **info)
->>>>>>> ed7c0189
 
     def load(self, keys, interpolate=True, raw=False):
         """Load the data."""
