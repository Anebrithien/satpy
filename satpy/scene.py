--- conflicted
+++ resolved
@@ -143,16 +143,11 @@
         """Find readers and return their instanciations."""
         finder = ReaderFinder(ppp_config_dir=self.ppp_config_dir,
                               base_dir=base_dir,
-<<<<<<< HEAD
+
                               start_time=self.attrs.get('start_time'),
                               end_time=self.attrs.get('end_time'),
                               area=self.attrs.get('area'), )
-=======
-                              start_time=self.info.get('start_time'),
-                              end_time=self.info.get('end_time'),
-                              area=self.info.get('area'), )
-
->>>>>>> 1616d2cd
+
         return finder(reader=reader,
                       sensor=self.attrs.get("sensor"),
                       filenames=filenames,
