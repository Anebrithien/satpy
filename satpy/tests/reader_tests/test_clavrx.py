--- conflicted
+++ resolved
@@ -104,16 +104,6 @@
             })
         file_content['variable3/shape'] = DEFAULT_FILE_SHAPE
 
-        # category2 Flag meanings not available (should default to flag meanings unknown)
-        file_content['variable4'] = xr.DataArray(
-            da.from_array(DEFAULT_FILE_DATA, chunks=4096).astype(np.byte),
-            attrs={
-                'SCALED': 0,
-                '_FillValue': -128,
-                'units': 'none',
-            })
-
-        file_content['variable4/shape'] = DEFAULT_FILE_SHAPE
         return file_content
 
 
@@ -169,11 +159,10 @@
             (None, {'name': '_fake1', 'file_type': ['clavrx_hdf4']}),
             (None, {'name': 'variable1', 'file_type': ['level_fake']}),
             (True, {'name': 'variable3', 'file_type': ['clavrx_hdf4']}),
-            (True, {'name': 'variable4', 'file_type': ['clavrx_hdf4']}),
         ]
         new_ds_infos = list(r.file_handlers['clavrx_hdf4'][0].available_datasets(
             fake_dataset_info))
-        self.assertEqual(len(new_ds_infos), 11)
+        self.assertEqual(len(new_ds_infos), 9)
 
         # we have this and can provide the resolution
         self.assertTrue(new_ds_infos[0][0])
@@ -227,11 +216,7 @@
             ])
             r.create_filehandlers(loadables)
 
-<<<<<<< HEAD
-        var_list = ['variable1', 'variable2', 'variable3', 'variable4']
-=======
         var_list = ['variable1', 'variable2', 'variable3']
->>>>>>> 3fd4c458
         datasets = r.load(var_list)
         self.assertEqual(len(datasets), len(var_list))
         for v in datasets.values():
@@ -241,16 +226,7 @@
             self.assertIsInstance(v.attrs['area'], SwathDefinition)
             self.assertEqual(v.attrs['area'].lons.attrs['rows_per_scan'], 16)
             self.assertEqual(v.attrs['area'].lats.attrs['rows_per_scan'], 16)
-<<<<<<< HEAD
-        flag_meanings = datasets["variable3"].attrs.get("flag_meanings")
-        if isinstance(flag_meanings, str):
-            self.assertFalse(" " in flag_meanings)
-            self.assertTrue(flag_meanings == "<flag_meanings_unkown>")
-        else:
-            self.assertIsInstance(flag_meanings, list)
-=======
             self.assertIsInstance(datasets["variable3"].attrs.get("flag_meanings"), list)
->>>>>>> 3fd4c458
 
 
 class FakeHDF4FileHandlerGeo(FakeHDF4FileHandler):
