#!/usr/bin/env python
# -*- coding: utf-8 -*-

# Copyright (c) 2017 Adam.Dybbroe

# Author(s):

#   Adam.Dybbroe <a000680@c20671.ad.smhi.se>

# This program is free software: you can redistribute it and/or modify
# it under the terms of the GNU General Public License as published by
# the Free Software Foundation, either version 3 of the License, or
# (at your option) any later version.

# This program is distributed in the hope that it will be useful,
# but WITHOUT ANY WARRANTY; without even the implied warranty of
# MERCHANTABILITY or FITNESS FOR A PARTICULAR PURPOSE.  See the
# GNU General Public License for more details.

# You should have received a copy of the GNU General Public License
# along with this program.  If not, see <http://www.gnu.org/licenses/>.

"""Unit testing the enhancements functions, e.g. cira_stretch
"""

import unittest
import numpy as np
import xarray as xr
import dask.array as da


class TestEnhancementStretch(unittest.TestCase):

    """Class for testing enhancements in satpy.enhancements"""

    def setUp(self):
        """Setup the test"""
        data = np.arange(-210, 790, 100).reshape((2, 5)) * 0.95
        data[0, 0] = np.nan  # one bad value for testing
        crefl_data = np.arange(-210, 790, 100).reshape((2, 5)) * 0.95
        crefl_data /= 5.605
        crefl_data[0, 0] = np.nan  # one bad value for testing
        crefl_data[0, 1] = 0.
        self.ch1 = xr.DataArray(data, dims=('y', 'x'), attrs={'test': 'test'})
        self.ch2 = xr.DataArray(crefl_data, dims=('y', 'x'), attrs={'test': 'test'})
        rgb_data = np.stack([data, data, data])
        self.rgb = xr.DataArray(rgb_data, dims=('bands', 'y', 'x'),
                                coords={'bands': ['R', 'G', 'B']})

    def _test_enhancement(self, func, data, expected, **kwargs):
        """Helper for testing enhancement functions."""
        from trollimage.xrimage import XRImage

        pre_attrs = data.attrs
        img = XRImage(data)
        func(img, **kwargs)

        self.assertIsInstance(img.data.data, da.Array)
        self.assertListEqual(sorted(pre_attrs.keys()),
                             sorted(img.data.attrs.keys()),
                             "DataArray attributes were not preserved")

        np.testing.assert_allclose(img.data.values, expected, atol=1.e-6, rtol=0)

    def test_cira_stretch(self):
        """Test applying the cira_stretch"""
        from satpy.enhancements import cira_stretch

        expected = np.array([[
            [np.nan, np.nan, np.nan, 0.79630132, 0.95947296],
            [1.05181359, 1.11651012, 1.16635571, 1.20691137, 1.24110186]]])
        self._test_enhancement(cira_stretch, self.ch1, expected)

    def test_lookup(self):
        from satpy.enhancements import lookup
        expected = np.array([[
            [0., 0., 0., 0.333333, 0.705882],
            [1., 1., 1., 1., 1.]]])
        lut = np.arange(256.)
        self._test_enhancement(lookup, self.ch1, expected, luts=lut)

        expected = np.array([[[0., 0., 0., 0.333333, 0.705882],
                              [1., 1., 1., 1., 1.]],
                             [[0., 0., 0., 0.333333, 0.705882],
                              [1., 1., 1., 1., 1.]],
                             [[0., 0., 0., 0.333333, 0.705882],
                              [1., 1., 1., 1., 1.]]])
        lut = np.arange(256.)
        lut = np.vstack((lut, lut, lut)).T
        self._test_enhancement(lookup, self.rgb, expected, luts=lut)

    def test_colorize(self):
        from satpy.enhancements import colorize
        from trollimage.colormap import brbg
        expected = np.array([[
            [np.nan, 3.29409498e-01, 3.29409498e-01,
             4.35952940e-06, 4.35952940e-06],
            [4.35952940e-06, 4.35952940e-06, 4.35952940e-06,
             4.35952940e-06, 4.35952940e-06]],
           [[np.nan, 1.88249866e-01, 1.88249866e-01,
             2.35302110e-01, 2.35302110e-01],
            [2.35302110e-01, 2.35302110e-01, 2.35302110e-01,
             2.35302110e-01, 2.35302110e-01]],
           [[np.nan, 1.96102817e-02, 1.96102817e-02,
             1.88238767e-01, 1.88238767e-01],
            [1.88238767e-01, 1.88238767e-01, 1.88238767e-01,
             1.88238767e-01, 1.88238767e-01]]])
        self._test_enhancement(colorize, self.ch1, expected, palettes=brbg)

    def test_palettize(self):
        from satpy.enhancements import palettize
        from trollimage.colormap import brbg
        expected = np.array([[[10, 0, 0, 10, 10], [10, 10, 10, 10, 10]]])
        self._test_enhancement(palettize, self.ch1, expected, palettes=brbg)

    def test_three_d_effect(self):
        from satpy.enhancements import three_d_effect
        expected = np.array([[
            [np.nan, np.nan, -389.5, -294.5, 826.5],
            [np.nan, np.nan, 85.5, 180.5, 1301.5]]])
        self._test_enhancement(three_d_effect, self.ch1, expected)

<<<<<<< HEAD
    def test_crefl_scaling(self):
        from satpy.enhancements import crefl_scaling
        expected = np.array([[
            [np.nan, 0., 0., 0.44378, 0.631734],
            [0.737562, 0.825041, 0.912521, 1., 1.]]])
        self._test_enhancement(crefl_scaling, self.ch2, expected, idx=[0., 25., 55., 100., 255.],
                               sc=[0., 90., 140., 175., 255.])

=======
    def test_btemp_threshold(self):
        """Test applying the cira_stretch"""
        from satpy.enhancements import btemp_threshold

        expected = np.array([[
            [np.nan, 0.946207, 0.892695, 0.839184, 0.785672],
            [0.73216, 0.595869, 0.158745, -0.278379, -0.715503]]])
        self._test_enhancement(btemp_threshold, self.ch1, expected,
                               min_in=-200, max_in=500, threshold=350)
>>>>>>> 78314dca

    def tearDown(self):
        """Clean up"""
        pass


def suite():
    """The test suite for test_satin_helpers.
    """
    loader = unittest.TestLoader()
    mysuite = unittest.TestSuite()
    mysuite.addTest(loader.loadTestsFromTestCase(TestEnhancementStretch))

    return mysuite


if __name__ == "__main__":
    # So you can run tests from this module individually.
    unittest.main()<|MERGE_RESOLUTION|>--- conflicted
+++ resolved
@@ -120,7 +120,6 @@
             [np.nan, np.nan, 85.5, 180.5, 1301.5]]])
         self._test_enhancement(three_d_effect, self.ch1, expected)
 
-<<<<<<< HEAD
     def test_crefl_scaling(self):
         from satpy.enhancements import crefl_scaling
         expected = np.array([[
@@ -129,7 +128,6 @@
         self._test_enhancement(crefl_scaling, self.ch2, expected, idx=[0., 25., 55., 100., 255.],
                                sc=[0., 90., 140., 175., 255.])
 
-=======
     def test_btemp_threshold(self):
         """Test applying the cira_stretch"""
         from satpy.enhancements import btemp_threshold
@@ -139,7 +137,6 @@
             [0.73216, 0.595869, 0.158745, -0.278379, -0.715503]]])
         self._test_enhancement(btemp_threshold, self.ch1, expected,
                                min_in=-200, max_in=500, threshold=350)
->>>>>>> 78314dca
 
     def tearDown(self):
         """Clean up"""
