--- conflicted
+++ resolved
@@ -1117,11 +1117,7 @@
                                      'lon': (('y', 'x'), [[7, 8], [9, 10]])})
 
     def test_without_time(self):
-<<<<<<< HEAD
         """Test data with no time dimension."""
-=======
-        """Test data without a time dimension."""
->>>>>>> d7fbbdf0
         from satpy.writers.cf_writer import update_encoding
 
         # Without time dimension
